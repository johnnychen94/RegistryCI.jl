name = "RegistryCI"
uuid = "0c95cc5f-2f7e-43fe-82dd-79dbcba86b32"
authors = ["Dilum Aluthge <dilum@aluthge.com>", "Fredrik Ekre <ekrefredrik@gmail.com>", "contributors"]
<<<<<<< HEAD
version = "6.8.2"
=======
version = "6.8.7"
>>>>>>> 4aaaf7df

[deps]
Base64 = "2a0f44e3-6c83-55bd-87e4-b1978d98bd5f"
Dates = "ade2ca70-3891-5945-98fb-dc099432e06a"
GitHub = "bc5e4493-9b4d-5f90-b8aa-2b2bcaad7a26"
HTTP = "cd3eb016-35fb-5094-929b-558a96fad6f3"
JSON = "682c06a0-de6a-54ab-a142-c8b1cf79cde6"
LibGit2 = "76f85450-5226-5b5a-8eaa-529ad045b433"
LicenseCheck = "726dbf0d-6eb6-41af-b36c-cd770e0f00cc"
Pkg = "44cfe95a-1eb2-52ea-b672-e2afdf69b78f"
Printf = "de0858da-6303-5e67-8744-51eddeeeb8d7"
Random = "9a3f8284-a2c9-5f02-9a11-845980a1fd5c"
RegistryTools = "d1eb7eb1-105f-429d-abf5-b0f65cb9e2c4"
SHA = "ea8e919c-243c-51af-8825-aaa63cd721ce"
StringDistances = "88034a9c-02f8-509d-84a9-84ec65e18404"
TOML = "fa267f1f-6049-4f14-aa54-33bafae1ed76"
Test = "8dfed614-e22c-5e08-85e1-65c5234f0b40"
TimeZones = "f269a46b-ccf7-5d73-abea-4c690281aa53"
VisualStringDistances = "089bb0c6-1854-47b9-96f7-327dbbe09dca"

[compat]
BrokenRecord = "0.1.3"
GitHub = "5.2"
HTTP = "0.8, 0.9.1"
JSON = "0.19, 0.20, 0.21"
LicenseCheck = "0.2"
RegistryTools = "1.2"
SimpleMock = "1"
StringDistances = "0.9, 0.10"
TOML = "1"
TimeZones = "1"
VisualStringDistances = "0.1"
julia = "1.3"

[extras]
BrokenRecord = "bdd55f5b-6e67-4da1-a080-6086e55655a0"
Dates = "ade2ca70-3891-5945-98fb-dc099432e06a"
GitHub = "bc5e4493-9b4d-5f90-b8aa-2b2bcaad7a26"
JSON = "682c06a0-de6a-54ab-a142-c8b1cf79cde6"
Pkg = "44cfe95a-1eb2-52ea-b672-e2afdf69b78f"
Printf = "de0858da-6303-5e67-8744-51eddeeeb8d7"
SimpleMock = "a896ed2c-15a5-4479-b61d-a0e88e2a1d25"
Test = "8dfed614-e22c-5e08-85e1-65c5234f0b40"
TimeZones = "f269a46b-ccf7-5d73-abea-4c690281aa53"

[targets]
test = ["BrokenRecord", "Dates", "GitHub", "JSON", "Pkg", "Printf", "SimpleMock", "Test", "TimeZones"]<|MERGE_RESOLUTION|>--- conflicted
+++ resolved
@@ -1,11 +1,7 @@
 name = "RegistryCI"
 uuid = "0c95cc5f-2f7e-43fe-82dd-79dbcba86b32"
 authors = ["Dilum Aluthge <dilum@aluthge.com>", "Fredrik Ekre <ekrefredrik@gmail.com>", "contributors"]
-<<<<<<< HEAD
-version = "6.8.2"
-=======
-version = "6.8.7"
->>>>>>> 4aaaf7df
+version = "6.8.8"
 
 [deps]
 Base64 = "2a0f44e3-6c83-55bd-87e4-b1978d98bd5f"
